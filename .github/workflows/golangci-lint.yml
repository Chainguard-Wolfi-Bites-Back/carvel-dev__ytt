--- conflicted
+++ resolved
@@ -15,11 +15,7 @@
       - name: Install Go 1.17
         uses: actions/setup-go@v3
         with:
-<<<<<<< HEAD
-          go-version: 1.17
-=======
           go-version: "1.17"
->>>>>>> 9ffc1efd
       - uses: actions/checkout@v2
         with:
           fetch-depth: '0'
